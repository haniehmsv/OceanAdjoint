import torch
import torch.nn as nn
import numpy as np
import random
from itertools import tee
import torch.distributed as dist

def pairwise(iterable):
    # pairwise('ABCDEFG') --> AB BC CD DE EF FG
    a, b = tee(iterable)
    next(b, None)
    return zip(a, b)

class CappedGELU(torch.nn.Module):
    """
    Implements a GeLU with capped maximum value.
    """

    def __init__(self, cap_value=1.0, **kwargs):
        """
        :param cap_value: float: value at which to clip activation
        :param kwargs: passed to torch.nn.LeadyReLU
        """
        super().__init__()
        self.add_module("gelu", torch.nn.GELU(**kwargs))
        self.register_buffer("cap", torch.tensor(cap_value, dtype=torch.float32))

    def forward(self, inputs):
        x = self.gelu(inputs)
        x = torch.clamp(x, max=self.cap)
        return x

class BilinearUpsample(torch.nn.Module):
    def __init__(self, upsampling: int = 2, **kwargs):
        super().__init__()
        self.upsampler = torch.nn.Upsample(scale_factor=upsampling, mode="bilinear")

    def forward(self, x):
        return self.upsampler(x)


class AvgPool(torch.nn.Module):
    def __init__(
        self,
        pooling: int = 2,
    ):
        super().__init__()
        self.avgpool = torch.nn.AvgPool2d(pooling)

    def forward(self, x):
        return self.avgpool(x)


class ConvNeXtBlock(torch.nn.Module):
    """
    A convolution block as reported in https://github.com/CognitiveModeling/dlwp-hpx/blob/main/src/dlwp-hpx/dlwp/model/modules/blocks.py.

    This is a modified version of the actual ConvNextblock which is used in the HealPix paper.

    """

    def __init__(
        self,
        in_channels: int = 10, # Input channels
        out_channels: int = 4,  # Output channels
        kernel_size: int = 3,
        dilation: int = 1,
        n_layers: int = 1,
        activation: torch.nn.Module = CappedGELU,
        pad="circular",
        upscale_factor: int = 4
    ):
        super().__init__()
        assert kernel_size % 2 != 0, "Cannot use even kernel sizes!"

        self.N_in = in_channels
        self.N_pad = int((kernel_size + (kernel_size - 1) * (dilation - 1) - 1) / 2)  # Padding size
        self.pad = pad

        assert n_layers == 1, "Can only use a single layer here!"

        # 1x1 conv to increase/decrease channel depth if necessary
        if in_channels == out_channels:
            self.skip_module = lambda x: x  # Identity-function required in forward pass
        else:
            self.skip_module = torch.nn.Conv2d( # If input and output channels don’t match, it maps input to output shape using a 1×1 convolution.
                in_channels=in_channels,
                out_channels=out_channels,
                kernel_size=1,
                padding="same",
            )

        # Convolution block
        convblock = []
        convblock.append(
            torch.nn.Conv2d(    # Increases the feature dimension (upscale_factor = 4 by default), captures spatial patterns in the input.
                in_channels=in_channels,
                out_channels=int(in_channels * upscale_factor),
                kernel_size=kernel_size,
                dilation=dilation,
            )
        )
        convblock.append(torch.nn.BatchNorm2d(in_channels * upscale_factor))    # Normalize the output.
        
        convblock.append(activation())
            
        convblock.append(
            torch.nn.Conv2d(    # Another spatial convolution, but keeping the same channel depth.
                in_channels=int(in_channels * upscale_factor),
                out_channels=int(in_channels * upscale_factor),
                kernel_size=kernel_size,
                dilation=dilation,
            )
        )
        convblock.append(torch.nn.BatchNorm2d(in_channels * upscale_factor))

        convblock.append(activation())
            
        # Linear postprocessing
        convblock.append(
            torch.nn.Conv2d(    # Final convolution to map the feature dimension back to the output channels.
                in_channels=int(in_channels * upscale_factor),
                out_channels=out_channels,
                kernel_size=1,
                padding="same",
            )
        )
        self.convblock = torch.nn.Sequential(*convblock)

    def forward(self, x):
        skip = self.skip_module(x)
        for l in self.convblock:
            if isinstance(l, nn.Conv2d) and l.kernel_size[0] != 1:
                x = torch.nn.functional.pad(
                    x, (self.N_pad, self.N_pad, 0, 0), mode=self.pad
                )
                x = torch.nn.functional.pad(
                    x, (0, 0, self.N_pad, self.N_pad), mode="constant"
                )
            x = l(x)
        return skip + x     # This is the residual connection, which adds the input to the output of the convolution block.


class CostFunctionEmbedding(nn.Module):
    def __init__(self, enc_dim, embed_dim, spatial_shape):
        super().__init__()
        self.mlp = nn.Sequential(
            nn.Linear(enc_dim, 32),
            nn.ReLU(),
            nn.Linear(32, embed_dim),
            nn.ReLU()
        )
        self.spatial_shape = spatial_shape  # (H, W)
        self.enc_dim = enc_dim

    def forward(self, onehot_label, batch_size):
        """
        onehot_label: (B, enc_dim) — one-hot encoding of cost function J
        Returns: (B, embed_dim, H, W)
        """
        embedding = self.mlp(onehot_label)              # (B, embed_dim)
        embedding = embedding[:, :, None, None]         # → (B, embed_dim, 1, 1)
        embedding = embedding.expand(-1, -1, *self.spatial_shape)  # → (B, embed_dim, H, W)
        return embedding


def save_checkpoint(model, optimizer, scheduler, epoch, best_val_loss, path="checkpoint.pt"):
    if not dist.is_initialized() or dist.get_rank() == 0:  # Only rank 0 saves
        state_dict = model.module.state_dict() if hasattr(model, "module") else model.state_dict()
        torch.save({
            "epoch": epoch,
            "model_state_dict": state_dict,
            "optimizer_state_dict": optimizer.state_dict(),
            "scheduler_state_dict": scheduler.state_dict() if scheduler is not None else None,
            "best_val_loss": best_val_loss,
        }, path)
        print(f"[Rank {dist.get_rank() if dist.is_initialized() else 0}] Checkpoint saved at epoch {epoch} → {path}")
    


def train_adjoint_model(
        model, 
        dataloader, 
        optimizer, 
        label_embedder=None,
        device="cuda", 
        num_epochs=50, 
        scheduler=None, 
        log_every=1,
<<<<<<< HEAD
        save_every=5,
=======
        checkpoint_every=1,
>>>>>>> 64c62523
        val_loader=None,
        early_stopping=True,
        patience=5,
        start_epoch=1,
        best_val_loss=float("inf"),
<<<<<<< HEAD
        save_path=None
=======
        checkpoint_path=None
>>>>>>> 64c62523
        ):
    model.to(device)
    best_epoch = start_epoch - 1
    no_improve_count = 0

    use_labels = True if label_embedder is not None else False

    if use_labels:
        for epoch in range(start_epoch, num_epochs + 1):
            if hasattr(dataloader, "sampler") and isinstance(dataloader.sampler, torch.utils.data.distributed.DistributedSampler):
                dataloader.sampler.set_epoch(epoch)

            # === Training ===
            model.train()
            total_loss = 0.0
            for xb, yb, labelb in dataloader:
                # print("check training")
                xb = xb.to(device, non_blocking=True)  # shape: (B, C_in, H, W)
                yb = yb.to(device, non_blocking=True)  # shape: (B, C_out, H, W)
                labelb = labelb.to(device, non_blocking=True)  # shape: (B, C_in)

                # Scaling
                alpha = torch.rand(xb.shape[0], 1, 1, 1, device=xb.device) * 2  # scale ∈ [0,2)
                xb_scaled = xb * alpha
                yb_scaled = yb * alpha

                # Get one-hot encoding of labels
                onehot = labelb.float()  #torch.nn.functional.one_hot(labelb, num_classes=label_embedder.enc_dim).float()  # (B, C_in)
                embed = label_embedder(onehot, batch_size=xb.shape[0])  # (B, embed_dim, H, W)
                xb_scaled = torch.cat([xb_scaled, embed], dim=1)  # (B, C_in+embed_dim, H, W)

                optimizer.zero_grad()
                pred = model(xb_scaled)
                loss = torch.nn.functional.mse_loss(pred, yb_scaled)
                loss.backward()
                optimizer.step()

                # synchronize this batch’s loss across all ranks
                loss_tensor = loss.detach()
                dist.all_reduce(loss_tensor, op=dist.ReduceOp.SUM)
                total_loss += loss_tensor.item() / dist.get_world_size()
            
            avg_train_loss = total_loss / len(dataloader)

            # === Validation ===
            avg_val_loss = None
            if val_loader is not None:
                model.eval()
                val_loss = 0.0
                with torch.no_grad():
                    for xb, yb, labelb in val_loader:
                        xb = xb.to(device, non_blocking=True)
                        yb = yb.to(device, non_blocking=True)
                        labelb = labelb.to(device, non_blocking=True)
                        onehot = labelb.float()  #torch.nn.functional.one_hot(labelb, num_classes=label_embedder.enc_dim).float()  # (B, C_in)
                        embed = label_embedder(onehot, batch_size=xb.shape[0])  # (B, embed_dim, H, W)
                        xb = torch.cat([xb, embed], dim=1)  # (B, C_in+embed_dim, H, W)
                        pred = model(xb)
                        loss = torch.nn.functional.mse_loss(pred, yb)
                        val_loss += loss.item()
                avg_val_loss = val_loss / len(val_loader)

                # Early stopping logic
                if avg_val_loss < best_val_loss:
                    best_val_loss = avg_val_loss
                    best_epoch = epoch
                    no_improve_count = 0
<<<<<<< HEAD
                    if save_path and epoch % save_every == 0:
                        save_checkpoint(model, optimizer, epoch, best_val_loss, path=save_path)
=======
                    if checkpoint_path and epoch % checkpoint_every == 0:
                        save_checkpoint(model, optimizer, scheduler, epoch, best_val_loss, path=checkpoint_path)
>>>>>>> 64c62523
                else:
                    no_improve_count += 1
                    if early_stopping and no_improve_count >= patience:
                        if not dist.is_initialized() or dist.get_rank() == 0:
                            print(f"Early stopping at epoch {epoch} (best at epoch {best_epoch}, val_loss={best_val_loss:.6f})")
                        break


            if scheduler is not None:
                scheduler.step()
        
            if epoch % log_every == 0:
                msg = f"[Epoch {epoch:03d}] Train Loss: {avg_train_loss:.6f}"
                if avg_val_loss is not None:
                    msg += f" | Val Loss: {avg_val_loss:.6f}"
<<<<<<< HEAD
                print(msg)
=======
                if not dist.is_initialized() or dist.get_rank() == 0:
                    print(msg)
>>>>>>> 64c62523

    else:
        for epoch in range(start_epoch, num_epochs + 1):
            if hasattr(dataloader, "sampler") and isinstance(dataloader.sampler, torch.utils.data.distributed.DistributedSampler):
                dataloader.sampler.set_epoch(epoch)

            # === Training ===
            model.train()
            total_loss = 0.0
            for xb, yb in dataloader:
                # print("check training")
                xb = xb.to(device, non_blocking=True)  # shape: (B, C_in, H, W)
                yb = yb.to(device, non_blocking=True)  # shape: (B, C_out, H, W)

                # Scaling
                alpha = torch.rand(xb.shape[0], 1, 1, 1, device=xb.device) * 2  # scale ∈ [0,2)
                xb_scaled = xb * alpha
                yb_scaled = yb * alpha

                optimizer.zero_grad()
                pred = model(xb_scaled)
                loss = torch.nn.functional.mse_loss(pred, yb_scaled)
                loss.backward()
                optimizer.step()

                # synchronize this batch’s loss across all ranks
                loss_tensor = loss.detach()
                dist.all_reduce(loss_tensor, op=dist.ReduceOp.SUM)
                total_loss += loss_tensor.item() / dist.get_world_size()
            
            avg_train_loss = total_loss / len(dataloader)

            # === Validation ===
            avg_val_loss = None
            if val_loader is not None:
                model.eval()
                val_loss = 0.0
                with torch.no_grad():
                    for xb, yb in val_loader:
                        xb = xb.to(device, non_blocking=True)
                        yb = yb.to(device, non_blocking=True)
                        pred = model(xb)
                        loss = torch.nn.functional.mse_loss(pred, yb)
                        val_loss += loss.item()
                avg_val_loss = val_loss / len(val_loader)

                # Early stopping logic
                if avg_val_loss < best_val_loss:
                    best_val_loss = avg_val_loss
                    best_epoch = epoch
                    no_improve_count = 0
<<<<<<< HEAD
                    if save_path and epoch % save_every == 0:
                        save_checkpoint(model, optimizer, epoch, best_val_loss, path=save_path)
=======
                    if checkpoint_path and epoch % checkpoint_every == 0:
                        save_checkpoint(model, optimizer, scheduler, epoch, best_val_loss, path=checkpoint_path)
>>>>>>> 64c62523
                else:
                    no_improve_count += 1
                    if early_stopping and no_improve_count >= patience:
                        if not dist.is_initialized() or dist.get_rank() == 0:
                            print(f"Early stopping at epoch {epoch} (best at epoch {best_epoch}, val_loss={best_val_loss:.6f})")
                        break


            if scheduler is not None:
                scheduler.step()
        
            if epoch % log_every == 0:
                msg = f"[Epoch {epoch:03d}] Train Loss: {avg_train_loss:.6f}"
                if avg_val_loss is not None:
                    msg += f" | Val Loss: {avg_val_loss:.6f}"
                if not dist.is_initialized() or dist.get_rank() == 0:
                    print(msg)

<<<<<<< HEAD
        
=======
    
>>>>>>> 64c62523

class BaseAdjointNet(torch.nn.Module):
    def __init__(self, ch_width, last_kernel_size, pad):
        super().__init__()
        assert last_kernel_size % 2 != 0, "Cannot use even kernel sizes!"
        self.ch_width = ch_width
        self.N_in = ch_width[0]
        self.N_out = ch_width[-1]
        self.N_pad = (last_kernel_size - 1) // 2
        self.pad = pad

    def forward_once(self, x):
        raise NotImplementedError()


class AdjointNet(BaseAdjointNet):
    def __init__(
        self,
        wet,
        in_channels,   # = C_in
        ch_width=[64, 128, 256, 512],
        out_channels=4,  # C_out
        core_block=ConvNeXtBlock,
        down_sampling_block=AvgPool,
        up_sampling_block=BilinearUpsample,
        activation=CappedGELU,
        dilation=[1, 2, 4, 8],
        n_layers=[1, 1, 1, 1],
        last_kernel_size=3,
        pad="circular",
    ):
        super().__init__(ch_width, last_kernel_size, pad)
        self.register_buffer("wet", wet)
        ch_width = [in_channels] + ch_width
        self.num_steps = len(ch_width) - 1

        layers = []
        for i, (a, b) in enumerate(pairwise(ch_width)):
            layers.append(core_block(a, b, dilation=dilation[i], n_layers=n_layers[i], activation=activation, pad=pad))
            layers.append(down_sampling_block())

        layers.append(core_block(b, b, dilation=dilation[-1], n_layers=n_layers[-1], activation=activation, pad=pad))
        layers.append(up_sampling_block(in_channels=b, out_channels=b))

        ch_width.reverse()
        dilation.reverse()
        n_layers.reverse()
        for i, (a, b) in enumerate(pairwise(ch_width[:-1])):
            layers.append(core_block(a, b, dilation=dilation[i], n_layers=n_layers[i], activation=activation, pad=pad))
            layers.append(up_sampling_block(in_channels=b, out_channels=b))

        layers.append(core_block(b, b, dilation=dilation[0], n_layers=n_layers[0], activation=activation, pad=pad))
        layers.append(nn.Conv2d(b, out_channels, last_kernel_size))

        self.layers = nn.ModuleList(layers)

    def forward_once(self, fts):    # fts: [B, C_in, H, W]
        temp = [None] * self.num_steps
        count = 0
        for l in self.layers:
            if isinstance(l, nn.Conv2d) and l.kernel_size[0] != 1:
                fts = torch.nn.functional.pad(fts, (self.N_pad, self.N_pad, 0, 0), mode=self.pad)
                fts = torch.nn.functional.pad(fts, (0, 0, self.N_pad, self.N_pad), mode="constant")
            fts = l(fts)
            if count < self.num_steps and isinstance(l, ConvNeXtBlock):
                temp[count] = fts
                count += 1
            elif count >= self.num_steps and isinstance(l, BilinearUpsample):
                crop = np.array(fts.shape[2:])
                target = np.array(temp[2 * self.num_steps - count - 1].shape[2:])
                pads = target - crop
                pads = [pads[1] // 2, pads[1] - pads[1] // 2, pads[0] // 2, pads[0] - pads[0] // 2]
                fts = nn.functional.pad(fts, pads)
                fts += temp[2 * self.num_steps - count - 1]
                count += 1
        return torch.mul(fts, self.wet)  # shape: [B, C_out, H, W]



class AdjointModel(torch.nn.Module):
    def __init__(self, backbone):
        super().__init__()
        self.model = backbone

    def forward(self, x_true):
        """
        Inputs:
            x_true:       [B, C_in, H, W]
        Returns:
            preds:       [B, C_out, H, W]
        """
        pred = self.model.forward_once(x_true)  # [B, C_out, H, W]
        return pred<|MERGE_RESOLUTION|>--- conflicted
+++ resolved
@@ -187,21 +187,13 @@
         num_epochs=50, 
         scheduler=None, 
         log_every=1,
-<<<<<<< HEAD
-        save_every=5,
-=======
         checkpoint_every=1,
->>>>>>> 64c62523
         val_loader=None,
         early_stopping=True,
         patience=5,
         start_epoch=1,
         best_val_loss=float("inf"),
-<<<<<<< HEAD
-        save_path=None
-=======
         checkpoint_path=None
->>>>>>> 64c62523
         ):
     model.to(device)
     best_epoch = start_epoch - 1
@@ -269,13 +261,8 @@
                     best_val_loss = avg_val_loss
                     best_epoch = epoch
                     no_improve_count = 0
-<<<<<<< HEAD
-                    if save_path and epoch % save_every == 0:
-                        save_checkpoint(model, optimizer, epoch, best_val_loss, path=save_path)
-=======
                     if checkpoint_path and epoch % checkpoint_every == 0:
                         save_checkpoint(model, optimizer, scheduler, epoch, best_val_loss, path=checkpoint_path)
->>>>>>> 64c62523
                 else:
                     no_improve_count += 1
                     if early_stopping and no_improve_count >= patience:
@@ -291,12 +278,8 @@
                 msg = f"[Epoch {epoch:03d}] Train Loss: {avg_train_loss:.6f}"
                 if avg_val_loss is not None:
                     msg += f" | Val Loss: {avg_val_loss:.6f}"
-<<<<<<< HEAD
-                print(msg)
-=======
                 if not dist.is_initialized() or dist.get_rank() == 0:
                     print(msg)
->>>>>>> 64c62523
 
     else:
         for epoch in range(start_epoch, num_epochs + 1):
@@ -348,13 +331,8 @@
                     best_val_loss = avg_val_loss
                     best_epoch = epoch
                     no_improve_count = 0
-<<<<<<< HEAD
-                    if save_path and epoch % save_every == 0:
-                        save_checkpoint(model, optimizer, epoch, best_val_loss, path=save_path)
-=======
                     if checkpoint_path and epoch % checkpoint_every == 0:
                         save_checkpoint(model, optimizer, scheduler, epoch, best_val_loss, path=checkpoint_path)
->>>>>>> 64c62523
                 else:
                     no_improve_count += 1
                     if early_stopping and no_improve_count >= patience:
@@ -373,11 +351,7 @@
                 if not dist.is_initialized() or dist.get_rank() == 0:
                     print(msg)
 
-<<<<<<< HEAD
-        
-=======
     
->>>>>>> 64c62523
 
 class BaseAdjointNet(torch.nn.Module):
     def __init__(self, ch_width, last_kernel_size, pad):
